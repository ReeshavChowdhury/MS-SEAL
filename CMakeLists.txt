# Copyright (c) Microsoft Corporation. All rights reserved.
# Licensed under the MIT license.

cmake_minimum_required(VERSION 3.12)

###################################################
# Project SEAL includes the following components: #
#   1. SEAL C++ library                           #
#   2. SEAL C export library                      #
#   3. SEAL C++ examples                          #
#   4. SEAL C++ tests                             #
###################################################

project(SEAL VERSION 3.5.2 LANGUAGES CXX C)

# Check operating system: for Windows, use Visual Studio solution/project files.
if(MSVC)
    if(ALLOW_COMMAND_LINE_BUILD)
        message(STATUS "Configuring for Visual Studio")
    else()
        message(FATAL_ERROR "Please build Microsoft SEAL using the attached Visual Studio solution/project files")
    endif()
endif()

########################
# Global configuration #
########################

# [Option] CMAKE_BUILD_TYPE
# Build in Release mode by default; otherwise use selected option
if(NOT CMAKE_BUILD_TYPE)
    set(CMAKE_BUILD_TYPE "Release" CACHE STRING "Build type" FORCE)
    set_property(CACHE CMAKE_BUILD_TYPE PROPERTY
        STRINGS "Release" "Debug" "MinSizeRel" "RelWithDebInfo")
endif()
message(STATUS "Build type (CMAKE_BUILD_TYPE): ${CMAKE_BUILD_TYPE}")

# [Flag] SEAL_DEBUG
# In Debug mode, enable SEAL_DEBUG
if(CMAKE_BUILD_TYPE STREQUAL "Debug")
    set(SEAL_DEBUG ON)
else()
    set(SEAL_DEBUG OFF)
endif()
message(STATUS "Microsoft SEAL debug mode: ${SEAL_DEBUG}")

# [Option] SEAL_USE_CXX17
# Should we use C++14 or C++17?
set(SEAL_USE_CXX17_OPTION_STR "Use C++17")
option(SEAL_USE_CXX17 ${SEAL_USE_CXX17_OPTION_STR} ON)

# Conditionally enable features from C++17
set(SEAL_USE_STD_BYTE OFF)
set(SEAL_USE_SHARED_MUTEX OFF)
set(SEAL_USE_IF_CONSTEXPR OFF)
set(SEAL_USE_MAYBE_UNUSED OFF)
set(SEAL_USE_NODISCARD OFF)
set(SEAL_USE_STD_FOR_EACH_N OFF)
set(SEAL_LANG_FLAG "-std=c++14")
if(SEAL_USE_CXX17)
    set(SEAL_USE_STD_BYTE ON)
    set(SEAL_USE_SHARED_MUTEX ON)
    set(SEAL_USE_IF_CONSTEXPR ON)
    set(SEAL_USE_MAYBE_UNUSED ON)
    set(SEAL_USE_NODISCARD ON)
    set(SEAL_USE_STD_FOR_EACH_N ON)
    set(SEAL_LANG_FLAG "-std=c++17")
endif()

# [Option] CXX compiler flags
# For easier adding of CXX compiler flags
include(CheckCXXCompilerFlag)
function(seal_enable_cxx_compiler_flag_if_supported flag)
    string(FIND "${CMAKE_CXX_FLAGS}" "${flag}" flag_already_set)
    if(flag_already_set EQUAL -1)
        message(STATUS "Adding CXX compiler flag: ${flag} ...")
        check_cxx_compiler_flag("${flag}" flag_supported)
        if(flag_supported)
            set(CMAKE_CXX_FLAGS "${CMAKE_CXX_FLAGS} ${flag}" PARENT_SCOPE)
        endif()
        unset(flag_supported CACHE)
    endif()
endfunction()

# Always build position-independent-code
set(CMAKE_POSITION_INDEPENDENT_CODE ON)

# Don't make the install target depend on the all target.
set(CMAKE_SKIP_INSTALL_ALL_DEPENDENCY ON)

# In Debug mode, enable extra compiler flags.
if(NOT MSVC AND SEAL_DEBUG)
  seal_enable_cxx_compiler_flag_if_supported("-Wall")
  seal_enable_cxx_compiler_flag_if_supported("-Wextra")
  seal_enable_cxx_compiler_flag_if_supported("-Wconversion")
  seal_enable_cxx_compiler_flag_if_supported("-Wshadow")
  seal_enable_cxx_compiler_flag_if_supported("-pedantic")
endif()

# Path for outupt
if(ANDROID_ABI)
    # Android compiles several targets at the same time. Need to specify
    # separate directories for separate ABIs.
    set(OUTLIB_PATH "lib/${ANDROID_ABI}")
else()
    set(OUTLIB_PATH "lib")
endif()

# Required files and directories
include(GNUInstallDirs)
set(CMAKE_ARCHIVE_OUTPUT_DIRECTORY ${SEAL_SOURCE_DIR}/${OUTLIB_PATH})
set(CMAKE_LIBRARY_OUTPUT_DIRECTORY ${SEAL_SOURCE_DIR}/${OUTLIB_PATH})
set(CMAKE_LIBRARY_RUNTIME_DIRECTORY ${SEAL_SOURCE_DIR}/bin)
set(SEAL_TARGETS_FILENAME ${SEAL_SOURCE_DIR}/cmake/SEALTargets.cmake)
set(SEAL_CONFIG_IN_FILENAME ${SEAL_SOURCE_DIR}/cmake/SEALConfig.cmake.in)
set(SEAL_CONFIG_FILENAME ${SEAL_SOURCE_DIR}/cmake/SEALConfig.cmake)
set(SEAL_CONFIG_VERSION_FILENAME ${SEAL_SOURCE_DIR}/cmake/SEALConfigVersion.cmake)
set(SEAL_CONFIG_INSTALL_DIR ${CMAKE_INSTALL_LIBDIR}/cmake/SEAL-${SEAL_VERSION_MAJOR}.${SEAL_VERSION_MINOR})
set(SEAL_INCLUDES_INSTALL_DIR ${CMAKE_INSTALL_INCLUDEDIR}/SEAL-${SEAL_VERSION_MAJOR}.${SEAL_VERSION_MINOR})
set(SEAL_INCLUDES_BUILD_DIR ${SEAL_SOURCE_DIR}/native/src)
set(CMAKE_RUNTIME_OUTPUT_DIRECTORY ${SEAL_SOURCE_DIR}/bin)

# For extra modules we might have
list(APPEND CMAKE_MODULE_PATH ${SEAL_SOURCE_DIR}/cmake)

include(CMakePushCheckState)
include(CMakeDependentOption)
include(CheckIncludeFiles)
include(CheckCXXSourceCompiles)
include(CheckCXXSourceRuns)
include(CheckTypeSize)

# We clean up native/src/gsl directory which is no longer used in version >= 3.5.0
if(NOT MSVC AND EXISTS ${SEAL_INCLUDES_BUILD_DIR}/gsl)
    message(STATUS "Removing ${SEAL_INCLUDES_BUILD_DIR}/gsl; this is no longer used by Microsoft SEAL >= 3.5.0")
    file(REMOVE_RECURSE ${SEAL_INCLUDES_BUILD_DIR}/gsl)
endif()

##################################
# Macros for configuring targets #
##################################

# Set the C++ language version
macro(seal_set_language target)
    if(SEAL_USE_CXX17)
        target_compile_features(${target} PUBLIC cxx_std_17)
    else()
        target_compile_features(${target} PUBLIC cxx_std_14)
    endif()
endmacro()

# Set the VERSION property
macro(seal_set_version target)
    set_target_properties(${target} PROPERTIES VERSION ${SEAL_VERSION})
endmacro()

# Set the library filename to reflect version
macro(seal_set_version_filename target)
    set_target_properties(${target} PROPERTIES
        OUTPUT_NAME ${target}-${SEAL_VERSION_MAJOR}.${SEAL_VERSION_MINOR})
endmacro()

# Set the SOVERSION property
macro(seal_set_soversion target)
    set_target_properties(${target} PROPERTIES
        SOVERSION ${SEAL_VERSION_MAJOR}.${SEAL_VERSION_MINOR})
endmacro()

# Set include directories for build and install interfaces
macro(seal_set_include_directories target)
    target_include_directories(${target} PUBLIC
        $<BUILD_INTERFACE:${SEAL_INCLUDES_BUILD_DIR}>
        $<INSTALL_INTERFACE:${SEAL_INCLUDES_INSTALL_DIR}>)
endmacro()

# Link a thread library
macro(seal_link_threads target)
    # Require thread library
    if(NOT TARGET Threads::Threads)
        set(CMAKE_THREAD_PREFER_PTHREAD TRUE)
        set(THREADS_PREFER_PTHREAD_FLAG TRUE)
        find_package(Threads REQUIRED)
    endif()

    # Link Threads
    target_link_libraries(${target} PUBLIC Threads::Threads)
endmacro()

# Include target to given export
macro(seal_install_target target export)
    install(TARGETS ${target} EXPORT ${export}
        ARCHIVE DESTINATION ${CMAKE_INSTALL_LIBDIR}
        LIBRARY DESTINATION ${CMAKE_INSTALL_LIBDIR}
        RUNTIME DESTINATION ${CMAKE_INSTALL_BINDIR})
endmacro()

# Manually combine archives, using ${CMAKE_LIBRARY_OUTPUT_DIRECTORY} to keep temporary files.
macro(seal_combine_archives target dependency)
    if(CMAKE_HOST_WIN32)
        get_filename_component(CXX_DIR "${CMAKE_CXX_COMPILER}" DIRECTORY)
        set(AR_CMD_PATH "${CXX_DIR}/llvm-ar.exe")
        file(TO_NATIVE_PATH "${AR_CMD_PATH}" AR_CMD_PATH)
        set(DEL_CMD "del")
        set(DEL_CMD_OPTS "")
    else()
        set(AR_CMD_PATH "ar")
        set(DEL_CMD "rm")
        set(DEL_CMD_OPTS "-rf")
    endif()
    add_custom_command(TARGET ${target} POST_BUILD
        COMMAND "${AR_CMD_PATH}" x $<TARGET_FILE:${target}>
        COMMAND "${AR_CMD_PATH}" x $<TARGET_FILE:${dependency}>
        COMMAND "${AR_CMD_PATH}" rcs $<TARGET_FILE:${target}> *.o
        COMMAND ${DEL_CMD} ${DEL_CMD_OPTS} *.o
        WORKING_DIRECTORY ${CMAKE_LIBRARY_OUTPUT_DIRECTORY})
endmacro()

#########################
# External dependencies #
#########################

function(seal_create_cache_entries dir_name)
    set(cce_file_name ${dir_name}/cache_init.txt)
    file(WRITE  "${cce_file_name}" "set(CMAKE_C_COMPILER \"${CMAKE_C_COMPILER}\" CACHE STRING \"\" FORCE)\n")
    file(APPEND "${cce_file_name}" "set(CMAKE_CXX_COMPILER \"${CMAKE_CXX_COMPILER}\" CACHE STRING \"\" FORCE)\n")
    file(APPEND "${cce_file_name}" "set(CMAKE_TOOLCHAIN_FILE \"${CMAKE_TOOLCHAIN_FILE}\" CACHE FILEPATH \"\" FORCE)\n")
    file(APPEND "${cce_file_name}" "set(ANDROID_ABI ${ANDROID_ABI} CACHE STRING \"\" FORCE)\n")
    file(APPEND "${cce_file_name}" "set(ANDROID_NDK \"${ANDROID_NDK}\" CACHE FILEPATH \"\" FORCE)\n")
    file(APPEND "${cce_file_name}" "set(ANDROID_PLATFORM ${ANDROID_PLATFORM} CACHE STRING \"\" FORCE)\n")
    file(APPEND "${cce_file_name}" "set(CMAKE_ANDROID_ARCH_ABI ${CMAKE_ANDROID_ARCH_ABI} CACHE STRING \"\" FORCE)\n")
    file(APPEND "${cce_file_name}" "set(CMAKE_ANDROID_NDK \"${CMAKE_ANDROID_NDK}\" CACHE STRING \"\" FORCE)\n")
    file(APPEND "${cce_file_name}" "set(CMAKE_MAKE_PROGRAM \"${CMAKE_MAKE_PROGRAM}\" CACHE STRING \"\" FORCE)\n")
    file(APPEND "${cce_file_name}" "set(CMAKE_SYSTEM_NAME ${CMAKE_SYSTEM_NAME} CACHE STRING \"\" FORCE)\n")
    file(APPEND "${cce_file_name}" "set(CMAKE_SYSTEM_VERSION ${CMAKE_SYSTEM_VERSION} CACHE STRING \"\" FORCE)\n")
endfunction()

set(THIRDPARTY_DIR ${SEAL_SOURCE_DIR}/thirdparty)

# [option] SEAL_USE_MSGSL
set(SEAL_USE_MSGSL_OPTION_STR "Use Microsoft GSL")
option(SEAL_USE_MSGSL ${SEAL_USE_MSGSL_OPTION_STR} ON)

# Download and configure
if(SEAL_USE_MSGSL AND NOT MSVC)
    message(STATUS "Setting up MSGSL ...")
    if(NOT CMAKE_TOOLCHAIN_FILE)
        execute_process(
            COMMAND ${CMAKE_COMMAND} -G "${CMAKE_GENERATOR}" .
            OUTPUT_QUIET
            RESULT_VARIABLE result
            WORKING_DIRECTORY ${THIRDPARTY_DIR}/msgsl)
    else()
        seal_create_cache_entries(${THIRDPARTY_DIR}/msgsl)
        if(EXISTS ${THIRDPARTY_DIR}/msgsl/CMakeCache.txt)
            # Force regenerating make files. When cross compiling we might be
            # compiling more than one platform at a time.
            file(REMOVE ${THIRDPARTY_DIR}/msgsl/CMakeCache.txt)
        endif()
        execute_process(
            COMMAND ${CMAKE_COMMAND} -G "${CMAKE_GENERATOR}" . -Ccache_init.txt
            OUTPUT_QUIET
            RESULT_VARIABLE result
            WORKING_DIRECTORY ${THIRDPARTY_DIR}/msgsl)
    endif()
    if(result)
        message(WARNING "Failed to download MSGSL (${result}); disabling `SEAL_USE_MSGSL`")
    endif()
endif()

# Build
if(SEAL_USE_MSGSL AND NOT MSVC)
    execute_process(
        COMMAND ${CMAKE_COMMAND} --build .
        OUTPUT_QUIET
        RESULT_VARIABLE result
        WORKING_DIRECTORY ${THIRDPARTY_DIR}/msgsl)
    if(result)
        message(WARNING "Failed to build MSGSL (${result}); disabling `SEAL_USE_MSGSL`")
    endif()
    set(GSL_CXX_STANDARD "14" CACHE STRING "" FORCE)
    mark_as_advanced(GSL_CXX_STANDARD )
    set(GSL_TEST OFF CACHE BOOL "" FORCE)
    mark_as_advanced(GSL_TEST)
endif()

# Set up the targets
if(SEAL_USE_MSGSL AND NOT MSVC)
    add_subdirectory(
        ${THIRDPARTY_DIR}/msgsl/src
        EXCLUDE_FROM_ALL)
    set(MSGSL_INCLUDE_DIR ${THIRDPARTY_DIR}/msgsl/src/include)
endif()

# [option] SEAL_USE_ZLIB
set(SEAL_USE_ZLIB_OPTION_STR "Use ZLIB for compressed serialization")
option(SEAL_USE_ZLIB ${SEAL_USE_ZLIB_OPTION_STR} ON)

# ZLIB has no VERSION given to project(), needs to suppress CMP0048 warning
if(SEAL_USE_ZLIB AND NOT MSVC)
    set(CMAKE_SUPPRESS_DEVELOPER_WARNINGS TRUE CACHE INTERNAL "Suppress CMP0048 warning" FORCE)
endif()

# Download and configure
if(SEAL_USE_ZLIB AND NOT MSVC)
    message(STATUS "Setting up ZLIB ...")
    if(NOT CMAKE_TOOLCHAIN_FILE)
        execute_process(
            COMMAND ${CMAKE_COMMAND} -G "${CMAKE_GENERATOR}" .
            OUTPUT_QUIET
            RESULT_VARIABLE result
            WORKING_DIRECTORY ${THIRDPARTY_DIR}/zlib)
    else()
        seal_create_cache_entries(${THIRDPARTY_DIR}/zlib)
        if(EXISTS ${THIRDPARTY_DIR}/zlib/CMakeCache.txt)
            # Force regenerating make files. When cross compiling we might be
            # compiling more than one platform at a time.
            file(REMOVE ${THIRDPARTY_DIR}/zlib/CMakeCache.txt)
        endif()
        execute_process(
            COMMAND ${CMAKE_COMMAND} -G "${CMAKE_GENERATOR}" . -Ccache_init.txt
            OUTPUT_QUIET
            RESULT_VARIABLE result
            WORKING_DIRECTORY ${THIRDPARTY_DIR}/zlib)
    endif()
    if(result)
        message(WARNING "Failed to download ZLIB (${result}); disabling `SEAL_USE_ZLIB`")
    endif()
    mark_as_advanced(AMD64)
    mark_as_advanced(ASM686)
    mark_as_advanced(EXECUTABLE_OUTPUT_PATH)
    mark_as_advanced(CMAKE_INSTALL_PREFIX)
    mark_as_advanced(INSTALL_BIN_DIR)
    mark_as_advanced(INSTALL_INC_DIR)
    mark_as_advanced(INSTALL_LIB_DIR)
    mark_as_advanced(INSTALL_MAN_DIR)
    mark_as_advanced(INSTALL_PKGCONFIG_DIR)
    mark_as_advanced(LIBRARY_OUTPUT_PATH)
    mark_as_advanced(CMAKE_BACKWARDS_COMPATIBILITY)
endif()

# Build
if(SEAL_USE_ZLIB AND NOT MSVC)
    execute_process(COMMAND ${CMAKE_COMMAND} --build .
        OUTPUT_QUIET
        RESULT_VARIABLE result
        WORKING_DIRECTORY ${THIRDPARTY_DIR}/zlib)
    if(result)
        message(WARNING "Failed to build ZLIB (${result}); disabling `SEAL_USE_ZLIB`")
    endif()
endif()

# Set up the targets
if(SEAL_USE_ZLIB AND NOT MSVC)
    add_subdirectory(
        ${THIRDPARTY_DIR}/zlib/src
        EXCLUDE_FROM_ALL)
    list(APPEND SEAL_ZLIB_INCLUDE_DIRS ${THIRDPARTY_DIR}/zlib/src)
    list(APPEND SEAL_ZLIB_INCLUDE_DIRS ${CMAKE_CURRENT_BINARY_DIR}/thirdparty/zlib/src)
    set_target_properties(zlibstatic PROPERTIES
        INTERFACE_INCLUDE_DIRECTORIES "${SEAL_ZLIB_INCLUDE_DIRS}")
endif()

# Google Test
# This follows the example in
# https://github.com/google/googletest/blob/release-1.10.0/googletest/README.md.

# Download and configure
if(SEAL_BUILD_TESTS AND NOT MSVC)
    message(STATUS "Setting up Google Test ...")
    execute_process(
        COMMAND ${CMAKE_COMMAND} -G "${CMAKE_GENERATOR}" .
        OUTPUT_QUIET
        RESULT_VARIABLE result
        WORKING_DIRECTORY ${THIRDPARTY_DIR}/googletest)
    if(result)
        message(WARNING "Failed to download Google Test (${result}); disabling `SEAL_BUILD_TESTS`")
    endif()
    set(BUILD_GMOCK OFF CACHE BOOL "" FORCE)
    mark_as_advanced(BUILD_GMOCK)
    set(INSTALL_GTEST OFF CACHE BOOL "" FORCE)
    mark_as_advanced(INSTALL_GTEST)
endif()

# Build
if(SEAL_BUILD_TESTS AND NOT MSVC)
    execute_process(COMMAND ${CMAKE_COMMAND} --build .
        OUTPUT_QUIET
        RESULT_VARIABLE result
        WORKING_DIRECTORY ${THIRDPARTY_DIR}/googletest)
    if(result)
        message(WARNING "Failed to build Google Test (${result}); disabling `SEAL_BUILD_TESTS`")
    endif()
endif()

# Set up the targets
if(SEAL_BUILD_TESTS AND NOT MSVC)
    set(gtest_force_shared_crt ON CACHE BOOL "" FORCE)
    add_subdirectory(
        ${THIRDPARTY_DIR}/googletest/src
        ${THIRDPARTY_DIR}/googletest/build
        EXCLUDE_FROM_ALL)
endif()

####################
# SEAL C++ library #
####################

# Should we build also the shared library?
set(BUILD_SHARED_LIBS_STR "Build shared library")
option(BUILD_SHARED_LIBS ${BUILD_SHARED_LIBS_STR} OFF)
if(MSVC AND BUILD_SHARED_LIBS)
    message(WARNING "This build system only supports a static build; disabling `BUILD_SHARED_LIBS`")
    set(BUILD_SHARED_LIBS OFF CACHE BOOL ${BUILD_SHARED_LIBS_STR} FORCE)
endif()

# Throw on multiply_plain by a zero plaintext
set(SEAL_THROW_ON_TRANSPARENT_CIPHERTEXT_STR "Throw an exception when a member of Evaluator outputs a transparent ciphertext")
option(SEAL_THROW_ON_TRANSPARENT_CIPHERTEXT ${SEAL_THROW_ON_TRANSPARENT_CIPHERTEXT_STR} ON)
mark_as_advanced(FORCE SEAL_THROW_ON_TRANSPARENT_CIPHERTEXT)

# In some non-MSVC compilers std::for_each_n is not available even when compiling as C++17
if(SEAL_USE_STD_FOR_EACH_N)
    cmake_push_check_state(RESET)
    set(CMAKE_REQUIRED_QUIET TRUE)

    if(NOT MSVC)
        set(CMAKE_REQUIRED_FLAGS "${CMAKE_REQUIRED_FLAGS} -O0 ${SEAL_LANG_FLAG}")
        check_cxx_source_compiles("
            #include <algorithm>
            int main() {
                int a[1]{ 0 };
                volatile auto fun = std::for_each_n(a, 1, [](auto b) {});
                return 0;
            }"
            USE_STD_FOR_EACH_N
        )
        if(NOT USE_STD_FOR_EACH_N EQUAL 1)
            set(SEAL_USE_STD_FOR_EACH_N OFF)
        endif()
        unset(USE_STD_FOR_EACH_N CACHE)
    endif()

    cmake_pop_check_state()
endif()

# Use intrinsics if available
set(SEAL_USE_INTRIN_OPTION_STR "Use intrinsics")
option(SEAL_USE_INTRIN ${SEAL_USE_INTRIN_OPTION_STR} ON)

# Check for intrin.h or x64intrin.h
if(SEAL_USE_INTRIN)
    if(MSVC)
        set(SEAL_INTRIN_HEADER "intrin.h")
    else()
        set(SEAL_INTRIN_HEADER "x86intrin.h")
    endif()

    if(EMSCRIPTEN)
        set(SEAL_INTRIN_HEADER "wasm_simd128.h")
    endif()

    check_include_file_cxx(${SEAL_INTRIN_HEADER} HAVE_INTRIN_HEADER)
    if(NOT HAVE_INTRIN_HEADER)
        set(SEAL_USE_INTRIN OFF CACHE BOOL ${SEAL_USE_INTRIN_OPTION_STR} FORCE)
    endif()
    unset(HAVE_INTRIN_HEADER CACHE)
endif()

# Specific intrinsics depending on SEAL_USE_INTRIN
if(MSVC)
    set(SEAL_USE__UMUL128_OPTION_STR "Use _umul128")
    cmake_dependent_option(SEAL_USE__UMUL128 ${SEAL_USE__UMUL128_OPTION_STR} ON "SEAL_USE_INTRIN" OFF)

    set(SEAL_USE__BITSCANREVERSE64_OPTION_STR "Use _BitScanReverse64")
    cmake_dependent_option(SEAL_USE__BITSCANREVERSE64 ${SEAL_USE__BITSCANREVERSE64_OPTION_STR} ON "SEAL_USE_INTRIN" OFF)
else()
    set(SEAL_USE___INT128_OPTION_STR "Use __int128")
    cmake_dependent_option(SEAL_USE___INT128 ${SEAL_USE___INT128_OPTION_STR} ON "SEAL_USE_INTRIN" OFF)

    set(SEAL_USE___BUILTIN_CLZLL_OPTION_STR "Use __builtin_clzll")
    cmake_dependent_option(SEAL_USE___BUILTIN_CLZLL ${SEAL_USE___BUILTIN_CLZLL_OPTION_STR} ON "SEAL_USE_INTRIN" OFF)
endif()

set(SEAL_USE__ADDCARRY_U64_OPTION_STR "Use _addcarry_u64")
cmake_dependent_option(SEAL_USE__ADDCARRY_U64 ${SEAL_USE__ADDCARRY_U64_OPTION_STR} ON "SEAL_USE_INTRIN" OFF)

set(SEAL_USE__SUBBORROW_U64_OPTION_STR "Use _subborrow_u64")
cmake_dependent_option(SEAL_USE__SUBBORROW_U64 ${SEAL_USE__SUBBORROW_U64_OPTION_STR} ON "SEAL_USE_INTRIN" OFF)

if(SEAL_USE_INTRIN)
    cmake_push_check_state(RESET)
    set(CMAKE_REQUIRED_QUIET TRUE)
    if(NOT MSVC)
        set(CMAKE_REQUIRED_FLAGS "${CMAKE_REQUIRED_FLAGS} -O0 ${SEAL_LANG_FLAG}")
    endif()

    if(MSVC)
        # Check for presence of _umul128
        if(SEAL_USE__UMUL128)
            check_cxx_source_runs("
                #include <${SEAL_INTRIN_HEADER}>
                int main() {
                    unsigned long long a = 0, b = 0;
                    unsigned long long c;
                    volatile unsigned long long d;
                    d = _umul128(a, b, &c);
                    return 0;
                }"
                USE_UMUL128
            )
            if(NOT USE_UMUL128 EQUAL 1)
                set(SEAL_USE__UMUL128 OFF CACHE BOOL ${SEAL_USE__UMUL128_OPTION_STR} FORCE)
            endif()
            unset(USE_UMUL128 CACHE)
        endif()

        # Check for _BitScanReverse64
        if(SEAL_USE__BITSCANREVERSE64)
            check_cxx_source_runs("
                #include <${SEAL_INTRIN_HEADER}>
                int main() {
                    unsigned long a = 0, b = 0;
                    volatile unsigned char res = _BitScanReverse64(&a, b);
                    return 0;
                }"
                USE_BITSCANREVERSE64
            )
            if(NOT USE_BITSCANREVERSE64 EQUAL 1)
                set(SEAL_USE__BITSCANREVERSE64 OFF CACHE BOOL ${SEAL_USE__BITSCANREVERSE64_OPTION_STR} FORCE)
            endif()
            unset(USE_BITSCANREVERSE64 CACHE)
        endif()
    else()
        # Check for presence of __int128
        if(SEAL_USE___INT128)
            set(CMAKE_EXTRA_INCLUDE_FILES ${SEAL_INTRIN_HEADER})
            check_type_size("__int128" INT128 LANGUAGE CXX)
            if(NOT INT128 EQUAL 16)
                set(SEAL_USE___INT128 OFF CACHE BOOL ${SEAL_USE___INT128_OPTION_STR} FORCE)
            endif()
            unset(HAVE_INT128 CACHE)
            unset(INT128 CACHE)
        endif()

        # Check for __builtin_clzll
        if(SEAL_USE___BUILTIN_CLZLL)
            check_cxx_source_runs("
                int main() {
                    volatile auto res = __builtin_clzll(0);
                    return 0;
                }"
                USE_BUILTIN_CLZLL
            )
            if(NOT USE_BUILTIN_CLZLL EQUAL 1)
                set(SEAL_USE___BUILTIN_CLZLL OFF CACHE BOOL ${SEAL_USE___BUILTIN_CLZLL_OPTION_STR} FORCE)
            endif()
            unset(USE_BUILTIN_CLZLL CACHE)
        endif()
    endif()

    # Check for _addcarry_u64
    if(SEAL_USE__ADDCARRY_U64)
        check_cxx_source_runs("
            #include <${SEAL_INTRIN_HEADER}>
            int main() {
                unsigned long long a;
                volatile auto res = _addcarry_u64(0,0,0,&a);
                return 0;
            }"
            USE_ADDCARRY_U64
        )
        if(NOT USE_ADDCARRY_U64 EQUAL 1)
            set(SEAL_USE__ADDCARRY_U64 OFF CACHE BOOL ${SEAL_USE__ADDCARRY_U64_OPTION_STR} FORCE)
        endif()
        unset(USE_ADDCARRY_U64 CACHE)
    endif()

    # Check for _subborrow_u64
    if(SEAL_USE__SUBBORROW_U64)
        check_cxx_source_runs("
            #include <${SEAL_INTRIN_HEADER}>
            int main() {
                unsigned long long a;
                volatile auto res = _subborrow_u64(0,0,0,&a);
                return 0;
            }"
            USE_SUBBORROW_U64
        )
        if(NOT USE_SUBBORROW_U64 EQUAL 1)
            set(SEAL_USE__SUBBORROW_U64 OFF CACHE BOOL ${SEAL_USE__SUBBORROW_U64_OPTION_STR} FORCE)
        endif()
        unset(USE_SUBBORROW_U64 CACHE)
    endif()

    cmake_pop_check_state()
endif()

# Create an object library to compile sources only once
add_library(seal_obj OBJECT)

# Add source files to library and header files to install
add_subdirectory(native/src/seal)

# Set C++ language version and include directories for the object library
seal_set_language(seal_obj)
seal_set_include_directories(seal_obj)

if(SEAL_USE_MSGSL AND NOT MSVC)
    target_link_libraries(seal_obj PRIVATE GSL)
endif()

if(SEAL_USE_ZLIB AND NOT MSVC)
    target_link_libraries(seal_obj PRIVATE zlibstatic)
endif()

# Always build the static library
add_library(seal STATIC $<TARGET_OBJECTS:seal_obj>)
seal_set_version(seal)
seal_set_version_filename(seal)
seal_set_language(seal)
seal_set_include_directories(seal)
seal_link_threads(seal)
seal_install_target(seal SEALTargets)

# Conditionally add MSGSL include directory to build interface
if(SEAL_USE_MSGSL AND NOT MSVC)
    target_include_directories(seal PUBLIC $<BUILD_INTERFACE:${MSGSL_INCLUDE_DIR}>)
endif()

# Conditionally build the shared library
if(BUILD_SHARED_LIBS)
    add_library(seal_shared SHARED $<TARGET_OBJECTS:seal_obj>)
    set_target_properties(seal_shared PROPERTIES OUTPUT_NAME seal)
    seal_set_version(seal_shared)
    seal_set_soversion(seal_shared)
    seal_set_language(seal_shared)
    seal_set_include_directories(seal_shared)
    seal_link_threads(seal_shared)

    # Conditionally add MSGSL include directory to build interface
    if(SEAL_USE_MSGSL AND NOT MSVC)
        target_include_directories(seal_shared PUBLIC $<BUILD_INTERFACE:${MSGSL_INCLUDE_DIR}>)
    endif()

    if(SEAL_USE_ZLIB AND NOT MSVC)
        # In the shared build we link zlibstatic into the shared library
        target_link_libraries(seal_shared PRIVATE zlibstatic)
    endif()

    seal_install_target(seal_shared SEALTargets)
endif()

# In UNIX-like platforms combine manually seal and zlibstatic into a single archive; not pretty, but works
if(SEAL_USE_ZLIB AND NOT MSVC)
<<<<<<< HEAD
    if(CMAKE_HOST_WIN32)
        get_filename_component(CXX_DIR "${CMAKE_CXX_COMPILER}" DIRECTORY)
        set(AR_CMD_PATH "${CXX_DIR}/llvm-ar.exe")
        file(TO_NATIVE_PATH "${AR_CMD_PATH}" AR_CMD_PATH)
        set(DEL_CMD "del")
        set(DEL_CMD_OPTS "")
    else()
        set(AR_CMD_PATH "ar")
        set(DEL_CMD "rm")
        set(DEL_CMD_OPTS "-rf")
    endif()

    if(EMSCRIPTEN)
        set(AR_CMD_PATH "emar")
    endif()

    file(COPY "${zlibstatic_LIBRARY_PATH}" DESTINATION "${CMAKE_LIBRARY_OUTPUT_DIRECTORY}")
    add_custom_command(TARGET seal POST_BUILD
        COMMAND "${AR_CMD_PATH}" x $<TARGET_FILE:seal>
        COMMAND "${AR_CMD_PATH}" x $<TARGET_FILE_DIR:seal>/libz.a
        COMMAND "${AR_CMD_PATH}" rcs $<TARGET_FILE:seal> *.o
        COMMAND ${DEL_CMD} ${DEL_CMD_OPTS} *.o
        WORKING_DIRECTORY $<TARGET_FILE_DIR:seal>)
=======
    seal_combine_archives(seal zlibstatic)
>>>>>>> 4c73d24e
endif()

#########################
# SEAL C export library #
#########################

# Check that size_t is 8 bytes
include(CheckTypeSize)
check_type_size("size_t" SIZET LANGUAGE C)

set(SEAL_BUILD_SEAL_C_OPTION_STR "Build C export library for Microsoft SEAL")
cmake_dependent_option(SEAL_BUILD_SEAL_C ${SEAL_BUILD_SEAL_C_OPTION_STR} OFF "${SIZET} EQUAL 8" OFF)

unset(SIZET CACHE)
unset(HAVE_SIZET CACHE)

# Create shared SEAL_C library but add no source files yet
if(SEAL_BUILD_SEAL_C)
    add_library(sealc SHARED)

    # Add source files to library and header files to install
    add_subdirectory(native/src/seal/c)
    seal_set_version(sealc)
    seal_set_soversion(sealc)
    seal_set_language(sealc)
    seal_set_include_directories(sealc)

    target_link_libraries(sealc PUBLIC seal)

    seal_install_target(sealc SEALTargets)
endif()

#################################
# Installation and CMake config #
#################################

# Create the CMake config file
include(CMakePackageConfigHelpers)
configure_package_config_file(
    ${SEAL_CONFIG_IN_FILENAME} ${SEAL_CONFIG_FILENAME}
    INSTALL_DESTINATION ${SEAL_CONFIG_INSTALL_DIR})

# Install the export
install(
    EXPORT SEALTargets
    NAMESPACE SEAL::
    DESTINATION ${SEAL_CONFIG_INSTALL_DIR})

# Version file; we require exact version match for downstream
write_basic_package_version_file(
    ${SEAL_CONFIG_VERSION_FILENAME}
    VERSION ${SEAL_VERSION}
    COMPATIBILITY SameMinorVersion)

# Install config and module files
install(
    FILES
        ${SEAL_CONFIG_FILENAME}
        ${SEAL_CONFIG_VERSION_FILENAME}
    DESTINATION ${SEAL_CONFIG_INSTALL_DIR})

# We export SEALTargets from the build tree so it can be used by other projects
# without requiring an install.
export(
    EXPORT SEALTargets
    NAMESPACE SEAL::
    FILE ${SEAL_TARGETS_FILENAME})

# In UNIX-like platforms install MSGSL header files
if(SEAL_USE_MSGSL AND NOT MSVC)
    install(
        DIRECTORY
            ${MSGSL_INCLUDE_DIR}/gsl
        DESTINATION
            ${SEAL_INCLUDES_INSTALL_DIR}
    )
endif()

#####################
# SEAL C++ examples #
#####################

# [option] SEAL_BUILD_EXAMPLES
set(SEAL_BUILD_EXAMPLES_OPTION_STR "Build C++ examples for Microsoft SEAL")
option(SEAL_BUILD_EXAMPLES ${SEAL_BUILD_EXAMPLES_OPTION_STR} OFF)

if(SEAL_BUILD_EXAMPLES)
    add_executable(sealexamples)
    add_subdirectory(native/examples)
    target_link_libraries(sealexamples PRIVATE seal)
endif()

##################
# SEAL C++ tests #
##################

# [option] SEAL_BUILD_TESTS
set(SEAL_BUILD_TESTS_OPTION_STR "Build C++ tests for Microsoft SEAL")
option(SEAL_BUILD_TESTS ${SEAL_BUILD_TESTS_OPTION_STR} OFF)

if(SEAL_BUILD_TESTS)
    add_executable(sealtest)
    add_subdirectory(native/tests/seal)
    target_link_libraries(sealtest PRIVATE seal gtest)
endif()

#######################################
# Configure SEALNet and NuGet package #
#######################################

# Set the sealc dynamic library file names to be included in creating
# the NuGet package. When building a multi-platform NuGet package, the
# dynamic library paths need to be specified explicitly in the NuGet
# command. See dotnet/nuget/SEALNet.nuspec.in.

# First create the multi-platform NuSpec file so disable all platform-specific
# library paths
unset(SEAL_WINDOWS_SEAL_C_PATH)
unset(SEAL_LINUX_SEAL_C_PATH)
unset(SEAL_MACOS_SEAL_C_PATH)

# Create SEALNet-multi.nuspec for a multi-platform NuGet package
configure_file(
    ${SEAL_SOURCE_DIR}/dotnet/nuget/SEALNet-multi.nuspec.in
    ${SEAL_SOURCE_DIR}/dotnet/nuget/SEALNet-multi.nuspec
    @ONLY)

set(SEAL_WINDOWS_SEAL_C_PATH "")
set(SEAL_LINUX_SEAL_C_PATH "")
set(SEAL_MACOS_SEAL_C_PATH "")

# Supporting local building of NuGet package
if(MSVC)
    set(SEAL_WINDOWS_SEAL_C_PATH ${SEAL_SOURCE_DIR}/lib/x64/$Configuration$/sealc.dll)
elseif(UNIX)
    set(SEAL_LINUX_SEAL_C_PATH ${SEAL_SOURCE_DIR}/lib/libsealc.so)
elseif(APPLE)
    set(SEAL_MACOS_SEAL_C_PATH ${SEAL_SOURCE_DIR}/lib/libsealc.dylib)
endif()

# Create SEALNet.nuspec for a local NuGet pack from SEALNet.nuspec.in
configure_file(
    ${SEAL_SOURCE_DIR}/dotnet/nuget/SEALNet.nuspec.in
    ${SEAL_SOURCE_DIR}/dotnet/nuget/SEALNet.nuspec
    @ONLY)

# Create SEALNet.targets from SEALNet.targets.in
configure_file(
    ${SEAL_SOURCE_DIR}/dotnet/nuget/SEALNet.targets.in
    ${SEAL_SOURCE_DIR}/dotnet/nuget/SEALNet.targets
    @ONLY)<|MERGE_RESOLUTION|>--- conflicted
+++ resolved
@@ -652,33 +652,7 @@
 
 # In UNIX-like platforms combine manually seal and zlibstatic into a single archive; not pretty, but works
 if(SEAL_USE_ZLIB AND NOT MSVC)
-<<<<<<< HEAD
-    if(CMAKE_HOST_WIN32)
-        get_filename_component(CXX_DIR "${CMAKE_CXX_COMPILER}" DIRECTORY)
-        set(AR_CMD_PATH "${CXX_DIR}/llvm-ar.exe")
-        file(TO_NATIVE_PATH "${AR_CMD_PATH}" AR_CMD_PATH)
-        set(DEL_CMD "del")
-        set(DEL_CMD_OPTS "")
-    else()
-        set(AR_CMD_PATH "ar")
-        set(DEL_CMD "rm")
-        set(DEL_CMD_OPTS "-rf")
-    endif()
-
-    if(EMSCRIPTEN)
-        set(AR_CMD_PATH "emar")
-    endif()
-
-    file(COPY "${zlibstatic_LIBRARY_PATH}" DESTINATION "${CMAKE_LIBRARY_OUTPUT_DIRECTORY}")
-    add_custom_command(TARGET seal POST_BUILD
-        COMMAND "${AR_CMD_PATH}" x $<TARGET_FILE:seal>
-        COMMAND "${AR_CMD_PATH}" x $<TARGET_FILE_DIR:seal>/libz.a
-        COMMAND "${AR_CMD_PATH}" rcs $<TARGET_FILE:seal> *.o
-        COMMAND ${DEL_CMD} ${DEL_CMD_OPTS} *.o
-        WORKING_DIRECTORY $<TARGET_FILE_DIR:seal>)
-=======
     seal_combine_archives(seal zlibstatic)
->>>>>>> 4c73d24e
 endif()
 
 #########################
