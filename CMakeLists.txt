--- conflicted
+++ resolved
@@ -103,46 +103,8 @@
 set(SEAL_PKGCONFIG_MSGSL_FILENAME ${SEAL_PKGCONFIG_DIR}/seal_msgsl.pc)
 set(SEAL_PKGCONFIG_INSTALL_DIR ${CMAKE_INSTALL_LIBDIR}/pkgconfig)
 
-<<<<<<< HEAD
-    # Link Threads
-    target_link_libraries(${target} PUBLIC Threads::Threads)
-endmacro()
-
-# Include target to given export
-macro(seal_install_target target export)
-    install(TARGETS ${target} EXPORT ${export}
-        ARCHIVE DESTINATION ${CMAKE_INSTALL_LIBDIR}
-        LIBRARY DESTINATION ${CMAKE_INSTALL_LIBDIR}
-        RUNTIME DESTINATION ${CMAKE_INSTALL_BINDIR})
-endmacro()
-
-# Manually combine archives, using ${CMAKE_LIBRARY_OUTPUT_DIRECTORY} to keep temporary files.
-macro(seal_combine_archives target dependency)
-    if(CMAKE_HOST_WIN32)
-        get_filename_component(CXX_DIR "${CMAKE_CXX_COMPILER}" DIRECTORY)
-        set(AR_CMD_PATH "${CXX_DIR}/llvm-ar.exe")
-        file(TO_NATIVE_PATH "${AR_CMD_PATH}" AR_CMD_PATH)
-        set(DEL_CMD "del")
-        set(DEL_CMD_OPTS "")
-    else()
-        set(AR_CMD_PATH "ar")
-        set(DEL_CMD "rm")
-        set(DEL_CMD_OPTS "-rf")
-    endif()
-    if(EMSCRIPTEN)
-        set(AR_CMD_PATH "emar")
-    endif()
-    add_custom_command(TARGET ${target} POST_BUILD
-        COMMAND "${AR_CMD_PATH}" x $<TARGET_FILE:${target}>
-        COMMAND "${AR_CMD_PATH}" x $<TARGET_FILE:${dependency}>
-        COMMAND "${AR_CMD_PATH}" rcs $<TARGET_FILE:${target}> *.o
-        COMMAND ${DEL_CMD} ${DEL_CMD_OPTS} *.o
-        WORKING_DIRECTORY ${CMAKE_LIBRARY_OUTPUT_DIRECTORY})
-endmacro()
-=======
 # Clean up artifacts from previous versions
 include(CleanArtifacts)
->>>>>>> 24bd5893
 
 #########################
 # External dependencies #
@@ -258,31 +220,10 @@
 # [option] SEAL_USE_INTRIN (default: ON)
 set(SEAL_USE_INTRIN_OPTION_STR "Use intrinsics")
 option(SEAL_USE_INTRIN ${SEAL_USE_INTRIN_OPTION_STR} ON)
-<<<<<<< HEAD
-
-# Check for intrin.h or x64intrin.h
-if(SEAL_USE_INTRIN)
-    if(MSVC)
-        set(SEAL_INTRIN_HEADER "intrin.h")
-    else()
-        set(SEAL_INTRIN_HEADER "x86intrin.h")
-    endif()
-
-    if(EMSCRIPTEN)
-        set(SEAL_INTRIN_HEADER "wasm_simd128.h")
-    endif()
-
-    check_include_file_cxx(${SEAL_INTRIN_HEADER} HAVE_INTRIN_HEADER)
-    if(NOT HAVE_INTRIN_HEADER)
-        set(SEAL_USE_INTRIN OFF CACHE BOOL ${SEAL_USE_INTRIN_OPTION_STR} FORCE)
-    endif()
-    unset(HAVE_INTRIN_HEADER CACHE)
-=======
 # Look for header files, use intrinsics if available, set to OFF otherwise.
 include(CheckCXXIntrinsicsHeader)
 if(NOT SEAL_INTRIN_HEADER_FOUND)
     set(SEAL_USE_INTRIN OFF CACHE BOOL ${SEAL_USE_INTRIN_OPTION_STR} FORCE)
->>>>>>> 24bd5893
 endif()
 
 # [option] SEAL_USE_${A_SPECIFIC_INTRIN} (default: ON, advanced)
