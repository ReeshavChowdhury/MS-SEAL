--- conflicted
+++ resolved
@@ -569,11 +569,7 @@
             std::size_t members_size = Serialization::ComprSizeEstimate(
                 util::add_safe(
                     sizeof(parms_id_),
-<<<<<<< HEAD
-                    sizeof(uint64_t),
-=======
                     sizeof(std::uint64_t), // coeff_count_
->>>>>>> a4eff846
                     sizeof(scale_),
                     util::safe_cast<std::size_t>(
                         data_.save_size(compr_mode_type::none))),
@@ -736,6 +732,7 @@
             std::swap(*this, new_data);
             return in_size;
         }
+
 #ifdef EMSCRIPTEN
         /**
         Saves the plaintext to a string. The output is in base64 format
@@ -774,6 +771,7 @@
             this->load(context, is);
         }
 #endif
+
         /**
         Returns whether the plaintext is in NTT form.
         */
