--- conflicted
+++ resolved
@@ -15,14 +15,11 @@
 #include "seal/encryptionparams.h"
 #include "seal/intarray.h"
 #include "seal/context.h"
-<<<<<<< HEAD
 #include "seal/valcheck.h"
-=======
 #ifdef EMSCRIPTEN
     #include "seal/base64.h"
     #include <sstream>
 #endif
->>>>>>> c3f90b88
 
 namespace seal
 {
