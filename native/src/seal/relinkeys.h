--- conflicted
+++ resolved
@@ -9,15 +9,8 @@
 #include "seal/ciphertext.h"
 #include "seal/memorymanager.h"
 #include "seal/encryptionparams.h"
-<<<<<<< HEAD
 #include "seal/kswitchkeys.h"
 
-=======
-#ifdef EMSCRIPTEN
-    #include "seal/base64.h"
-    #include <sstream>
-#endif
->>>>>>> c3f90b88
 namespace seal
 {
     /**
@@ -92,37 +85,8 @@
         Returns a const reference to a relinearization key. The returned
         relinearization key corresponds to the given power of the secret key.
 
-<<<<<<< HEAD
         @param[in] key_power The power of the secret key
         @throws std::invalid_argument if the key corresponding to key_power does not exist
-=======
-#ifdef EMSCRIPTEN
-        /**
-        Saves the RelinKeys to a string. The output is in base64 format
-        and is human-readable.
-
-        @throws std::exception if the RelinKeys could not be written to string
-        */
-        const std::string SaveToString();
-
-        /**
-        Loads a RelinKeys from an input string overwriting the current RelinKeys.
-        The loaded RelinKeys is verified to be valid for the given SEALContext.
-
-        @param[in] context The SEALContext
-        @param[in] encoded The base64 string to load the RelinKeys from
-        @throws std::invalid_argument if the context is not set or encryption
-        parameters are not valid
-        @throws std::exception if a valid RelinKeys could not be read from stream
-        @throws std::invalid_argument if the loaded RelinKeys is invalid for the
-        context
-        */
-        void LoadFromString(std::shared_ptr<SEALContext> context, const std::string &encoded);
-#endif
-
-        /**
-        Returns the currently used MemoryPoolHandle.
->>>>>>> c3f90b88
         */
         inline auto &key(std::size_t key_power) const
         {
