--- conflicted
+++ resolved
@@ -14,18 +14,10 @@
 #include "seal/memorymanager.h"
 #include "seal/util/common.h"
 #include "seal/valcheck.h"
-<<<<<<< HEAD
-#include <iostream>
-#include <cstdint>
-#include <cstddef>
-#include <memory>
-#include <random>
 #ifdef EMSCRIPTEN
     #include "seal/base64.h"
     #include <sstream>
 #endif
-=======
->>>>>>> 6bf1398e
 
 namespace seal
 {
