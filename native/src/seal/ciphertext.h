--- conflicted
+++ resolved
@@ -19,19 +19,10 @@
 #include "seal/util/common.h"
 #include "seal/util/defines.h"
 #include "seal/util/ztools.h"
-<<<<<<< HEAD
-#ifdef SEAL_USE_MSGSL_SPAN
-#include <gsl/span>
-#endif
-#ifdef SEAL_USE_MSGSL_MULTISPAN
-#include <gsl/multi_span>
-#endif
 #ifdef EMSCRIPTEN
     #include "seal/base64.h"
     #include <sstream>
 #endif
-=======
->>>>>>> 211531e7
 
 namespace seal
 {
