// Copyright (c) Microsoft Corporation. All rights reserved.
// Licensed under the MIT license.

#pragma once

#include <stdexcept>
#include <string>
#include <iostream>
#include <algorithm>
#include <memory>
#include "seal/util/defines.h"
#include "seal/context.h"
#include "seal/memorymanager.h"
#include "seal/intarray.h"
<<<<<<< HEAD
#include "seal/valcheck.h"
=======
#ifdef EMSCRIPTEN
    #include "seal/base64.h"
    #include <sstream>
#endif
>>>>>>> c3f90b88

namespace seal
{
    /**
    Class to store a ciphertext element. The data for a ciphertext consists
    of two or more polynomials, which are in Microsoft SEAL stored in a CRT
    form with respect to the factors of the coefficient modulus. This data
    itself is not meant to be modified directly by the user, but is instead
    operated on by functions in the Evaluator class. The size of the backing
    array of a ciphertext depends on the encryption parameters and the size
    of theciphertext (at least 2). If the degree of the poly_modulus encryption
    parameter is N, and the number of primes in the coeff_modulus encryption
    parameter is K, then the ciphertext backing array requires precisely
    8*N*K*size bytes of memory. A ciphertext also carries with it the
    parms_id of its associated encryption parameters, which is used to check
    the validity of the ciphertext for homomorphic operations and decryption.

    @par Memory Management
    The size of a ciphertext refers to the number of polynomials it contains,
    whereas its capacity refers to the number of polynomials that fit in the
    current memory allocation. In high-performance applications unnecessary
    re-allocations should be avoided by reserving enough memory for the
    ciphertext to begin with either by providing the desired capacity to the
    constructor as an extra argument, or by calling the reserve function at
    any time.

    @par Thread Safety
    In general, reading from ciphertext is thread-safe as long as no other
    thread is concurrently mutating it. This is due to the underlying data
    structure storing the ciphertext not being thread-safe.

    @see Plaintext for the class that stores plaintexts.
    */
    class Ciphertext
    {
    public:
        using ct_coeff_type = std::uint64_t;

        using size_type = IntArray<ct_coeff_type>::size_type;

        /**
        Constructs an empty ciphertext allocating no memory.

        @param[in] pool The MemoryPoolHandle pointing to a valid memory pool
        @throws std::invalid_argument if pool is uninitialized
        */
        Ciphertext(MemoryPoolHandle pool = MemoryManager::GetPool()) :
            data_(std::move(pool))
        {
        }

        /**
        Constructs an empty ciphertext with capacity 2. In addition to the
        capacity, the allocation size is determined by the highest-level
        parameters associated to the given SEALContext.

        @param[in] context The SEALContext
        @param[in] pool The MemoryPoolHandle pointing to a valid memory pool
        @throws std::invalid_argument if the context is not set or encryption
        parameters are not valid
        @throws std::invalid_argument if pool is uninitialized
        */
        explicit Ciphertext(std::shared_ptr<SEALContext> context,
            MemoryPoolHandle pool = MemoryManager::GetPool()) :
            data_(std::move(pool))
        {
            // Allocate memory but don't resize
            reserve(std::move(context), 2);
        }

        /**
        Constructs an empty ciphertext with capacity 2. In addition to the
        capacity, the allocation size is determined by the encryption parameters
        with given parms_id.

        @param[in] context The SEALContext
        @param[in] parms_id The parms_id corresponding to the encryption
        parameters to be used
        @param[in] pool The MemoryPoolHandle pointing to a valid memory pool
        @throws std::invalid_argument if the context is not set or encryption
        parameters are not valid
        @throws std::invalid_argument if parms_id is not valid for the encryption
        parameters
        @throws std::invalid_argument if pool is uninitialized
        */
        explicit Ciphertext(std::shared_ptr<SEALContext> context,
            parms_id_type parms_id,
            MemoryPoolHandle pool = MemoryManager::GetPool()) :
            data_(std::move(pool))
        {
            // Allocate memory but don't resize
            reserve(std::move(context), parms_id, 2);
        }

        /**
        Constructs an empty ciphertext with given capacity. In addition to
        the capacity, the allocation size is determined by the given
        encryption parameters.

        @param[in] context The SEALContext
        @param[in] parms_id The parms_id corresponding to the encryption
        parameters to be used
        @param[in] size_capacity The capacity
        @param[in] pool The MemoryPoolHandle pointing to a valid memory pool
        @throws std::invalid_argument if the context is not set or encryption
        parameters are not valid
        @throws std::invalid_argument if parms_id is not valid for the encryption
        parameters
        @throws std::invalid_argument if size_capacity is less than 2 or too large
        @throws std::invalid_argument if pool is uninitialized
        */
        explicit Ciphertext(std::shared_ptr<SEALContext> context,
            parms_id_type parms_id, size_type size_capacity,
            MemoryPoolHandle pool = MemoryManager::GetPool()) :
            data_(std::move(pool))
        {
            // Allocate memory but don't resize
            reserve(std::move(context), parms_id, size_capacity);
        }

        /**
        Constructs a new ciphertext by copying a given one.

        @param[in] copy The ciphertext to copy from
        */
        Ciphertext(const Ciphertext &copy) = default;

        /**
        Creates a new ciphertext by moving a given one.

        @param[in] source The ciphertext to move from
        */
        Ciphertext(Ciphertext &&source) = default;

        /**
        Constructs a new ciphertext by copying a given one.

        @param[in] copy The ciphertext to copy from
        @param[in] pool The MemoryPoolHandle pointing to a valid memory pool
        @throws std::invalid_argument if pool is uninitialized
        */
        Ciphertext(const Ciphertext &copy, MemoryPoolHandle pool) :
            Ciphertext(std::move(pool))
        {
            *this = copy;
        }

        /**
        Allocates enough memory to accommodate the backing array of a ciphertext
        with given capacity. In addition to the capacity, the allocation size is
        determined by the encryption parameters corresponing to the given
        parms_id.

        @param[in] context The SEALContext
        @param[in] parms_id The parms_id corresponding to the encryption
        parameters to be used
        @param[in] size_capacity The capacity
        @throws std::invalid_argument if the context is not set or encryption
        parameters are not valid
        @throws std::invalid_argument if parms_id is not valid for the encryption
        parameters
        @throws std::invalid_argument if size_capacity is less than 2 or too large
        */
        void reserve(std::shared_ptr<SEALContext> context,
            parms_id_type parms_id, size_type size_capacity);

        /**
        Allocates enough memory to accommodate the backing array of a ciphertext
        with given capacity. In addition to the capacity, the allocation size is
        determined by the highest-level parameters associated to the given
        SEALContext.

        @param[in] context The SEALContext
        @param[in] size_capacity The capacity
        @throws std::invalid_argument if the context is not set or encryption
        parameters are not valid
        @throws std::invalid_argument if size_capacity is less than 2 or too large
        */
        inline void reserve(std::shared_ptr<SEALContext> context,
            size_type size_capacity)
        {
            // Verify parameters
            if (!context)
            {
                throw std::invalid_argument("invalid context");
            }
            auto parms_id = context->first_parms_id();
            reserve(std::move(context), parms_id, size_capacity);
        }

        /**
        Allocates enough memory to accommodate the backing array of a ciphertext
        with given capacity. In addition to the capacity, the allocation size is
        determined by the current encryption parameters.

        @param[in] size_capacity The capacity
        @throws std::invalid_argument if size_capacity is less than 2 or too large
        @throws std::logic_error if the encryption parameters are not
        */
        inline void reserve(size_type size_capacity)
        {
            // Note: poly_modulus_degree_ and coeff_mod_count_ are either valid
            // or coeff_mod_count_ is zero (in which case no memory is allocated).
            reserve_internal(size_capacity, poly_modulus_degree_,
                coeff_mod_count_);
        }

        /**
        Resizes the ciphertext to given size, reallocating if the capacity
        of the ciphertext is too small. The ciphertext parameters are
        determined by the given SEALContext and parms_id.

        This function is mainly intended for internal use and is called
        automatically by functions such as Evaluator::multiply and
        Evaluator::relinearize. A normal user should never have a reason
        to manually resize a ciphertext.

        @param[in] context The SEALContext
        @param[in] parms_id The parms_id corresponding to the encryption
        parameters to be used
        @param[in] size The new size
        @throws std::invalid_argument if the context is not set or encryption
        parameters are not valid
        @throws std::invalid_argument if parms_id is not valid for the encryption
        parameters
        @throws std::invalid_argument if size is less than 2 or too large
        */
        void resize(std::shared_ptr<SEALContext> context,
            parms_id_type parms_id, size_type size);

        /**
        Resizes the ciphertext to given size, reallocating if the capacity
        of the ciphertext is too small. The ciphertext parameters are
        determined by the highest-level parameters associated to the given
        SEALContext.

        This function is mainly intended for internal use and is called
        automatically by functions such as Evaluator::multiply and
        Evaluator::relinearize. A normal user should never have a reason
        to manually resize a ciphertext.

        @param[in] context The SEALContext
        @param[in] size The new size
        @throws std::invalid_argument if the context is not set or encryption
        parameters are not valid
        @throws std::invalid_argument if size is less than 2 or too large
        */
        inline void resize(std::shared_ptr<SEALContext> context,
            size_type size)
        {
            // Verify parameters
            if (!context)
            {
                throw std::invalid_argument("invalid context");
            }
            auto parms_id = context->first_parms_id();
            resize(std::move(context), parms_id, size);
        }

        /**
        Resizes the ciphertext to given size, reallocating if the capacity
        of the ciphertext is too small.

        This function is mainly intended for internal use and is called
        automatically by functions such as Evaluator::multiply and
        Evaluator::relinearize. A normal user should never have a reason
        to manually resize a ciphertext.

        @param[in] size The new size
        @throws std::invalid_argument if size is less than 2 or too large
        */
        inline void resize(size_type size)
        {
            // Note: poly_modulus_degree_ and coeff_mod_count_ are either valid
            // or coeff_mod_count_ is zero (in which case no memory is allocated).
            resize_internal(size, poly_modulus_degree_, coeff_mod_count_);
        }

        /**
        Resets the ciphertext. This function releases any memory allocated
        by the ciphertext, returning it to the memory pool. It also sets all
        encryption parameter specific size information to zero.
        */
        inline void release() noexcept
        {
            parms_id_ = parms_id_zero;
            is_ntt_form_ = false;
            size_ = 0;
            poly_modulus_degree_ = 0;
            coeff_mod_count_ = 0;
            scale_ = 1.0;
            data_.release();
        }

        /**
        Copies a given ciphertext to the current one.

        @param[in] assign The ciphertext to copy from
        */
        Ciphertext &operator =(const Ciphertext &assign);

        /**
        Moves a given ciphertext to the current one.

        @param[in] assign The ciphertext to move from
        */
        Ciphertext &operator =(Ciphertext &&assign) = default;

        /**
        Returns a pointer to the beginning of the ciphertext data.
        */
        inline ct_coeff_type *data() noexcept
        {
            return data_.begin();
        }

        /**
        Returns a const pointer to the beginning of the ciphertext data.
        */
        inline const ct_coeff_type *data() const noexcept
        {
            return data_.cbegin();
        }
#ifdef SEAL_USE_MSGSL_MULTISPAN
        /**
        Returns the ciphertext data.
        */
        inline gsl::multi_span<
            ct_coeff_type,
            gsl::dynamic_range,
            gsl::dynamic_range,
            gsl::dynamic_range> data_span()
        {
            return gsl::as_multi_span<
                ct_coeff_type,
                gsl::dynamic_range,
                gsl::dynamic_range,
                gsl::dynamic_range>(
                    data_.begin(),
                    util::safe_cast<std::ptrdiff_t>(size_),
                    util::safe_cast<std::ptrdiff_t>(coeff_mod_count_),
                    util::safe_cast<std::ptrdiff_t>(poly_modulus_degree_));
        }

        /**
        Returns the backing array storing all of the coefficient values.
        */
        inline gsl::multi_span<
            const ct_coeff_type,
            gsl::dynamic_range,
            gsl::dynamic_range,
            gsl::dynamic_range> data_span() const
        {
            return gsl::as_multi_span<
                const ct_coeff_type,
                gsl::dynamic_range,
                gsl::dynamic_range,
                gsl::dynamic_range>(
                    data_.cbegin(),
                    util::safe_cast<std::ptrdiff_t>(size_),
                    util::safe_cast<std::ptrdiff_t>(coeff_mod_count_),
                    util::safe_cast<std::ptrdiff_t>(poly_modulus_degree_));
        }
#endif
        /**
        Returns a pointer to a particular polynomial in the ciphertext
        data. Note that Microsoft SEAL stores each polynomial in the ciphertext
        modulo all of the K primes in the coefficient modulus. The pointer
        returned by this function is to the beginning (constant coefficient)
        of the first one of these K polynomials.

        @param[in] poly_index The index of the polynomial in the ciphertext
        @throws std::out_of_range if poly_index is less than 0 or bigger
        than the size of the ciphertext
        */
        inline ct_coeff_type *data(size_type poly_index)
        {
            auto poly_uint64_count = util::mul_safe(
                poly_modulus_degree_, coeff_mod_count_);
            if (poly_uint64_count == 0)
            {
                return nullptr;
            }
            if (poly_index >= size_)
            {
                throw std::out_of_range("poly_index must be within [0, size)");
            }
            return data_.begin() + util::safe_cast<std::size_t>(
                util::mul_safe(poly_index, poly_uint64_count));
        }

        /**
        Returns a const pointer to a particular polynomial in the
        ciphertext data. Note that Microsoft SEAL stores each polynomial in the
        ciphertext modulo all of the K primes in the coefficient modulus.
        The pointer returned by this function is to the beginning
        (constant coefficient) of the first one of these K polynomials.

        @param[in] poly_index The index of the polynomial in the ciphertext
        @throws std::out_of_range if poly_index is out of range
        */
        inline const ct_coeff_type *data(size_type poly_index) const
        {
            auto poly_uint64_count = util::mul_safe(
                poly_modulus_degree_, coeff_mod_count_);
            if (poly_uint64_count == 0)
            {
                return nullptr;
            }
            if (poly_index >= size_)
            {
                throw std::out_of_range("poly_index must be within [0, size)");
            }
            return data_.cbegin() + util::safe_cast<std::size_t>(
                util::mul_safe(poly_index, poly_uint64_count));
        }

        /**
        Returns a reference to a polynomial coefficient at a particular
        index in the ciphertext data. If the polynomial modulus has degree N,
        and the number of primes in the coefficient modulus is K, then the
        ciphertext contains size*N*K coefficients. Thus, the coeff_index has
        a range of [0, size*N*K).

        @param[in] coeff_index The index of the coefficient
        @throws std::out_of_range if coeff_index is out of range
        */
        inline ct_coeff_type &operator [](size_type coeff_index)
        {
            return data_.at(coeff_index);
        }

        /**
        Returns a const reference to a polynomial coefficient at a particular
        index in the ciphertext data. If the polynomial modulus has degree N,
        and the number of primes in the coefficient modulus is K, then the
        ciphertext contains size*N*K coefficients. Thus, the coeff_index has
        a range of [0, size*N*K).

        @param[in] coeff_index The index of the coefficient
        @throws std::out_of_range if coeff_index is out of range
        */
        inline const ct_coeff_type &operator [](size_type coeff_index) const
        {
            return data_.at(coeff_index);
        }

        /**
        Returns the number of primes in the coefficient modulus of the
        associated encryption parameters. This directly affects the
        allocation size of the ciphertext.
        */
        inline size_type coeff_mod_count() const noexcept
        {
            return coeff_mod_count_;
        }

        /**
        Returns the degree of the polynomial modulus of the associated
        encryption parameters. This directly affects the allocation size
        of the ciphertext.
        */
        inline size_type poly_modulus_degree() const noexcept
        {
            return poly_modulus_degree_;
        }

        /**
        Returns the size of the ciphertext.
        */
        inline size_type size() const noexcept
        {
            return size_;
        }

        /**
        Returns the total size of the current allocation in 64-bit words.
        */
        inline size_type uint64_count_capacity() const noexcept
        {
            return data_.capacity();
        }

        /**
        Returns the capacity of the allocation. This means the largest size
        of the ciphertext that can be stored in the current allocation with
        the current encryption parameters.
        */
        inline size_type size_capacity() const noexcept
        {
            size_type poly_uint64_count = poly_modulus_degree_ * coeff_mod_count_;
            return poly_uint64_count ?
                uint64_count_capacity() / poly_uint64_count : size_type(0);
        }

        /**
        Returns the total size of the current ciphertext in 64-bit words.
        */
        inline size_type uint64_count() const noexcept
        {
            return data_.size();
        }

        /**
        Check whether the current ciphertext is transparent, i.e. does not require
        a secret key to decrypt. In typical security models such transparent
        ciphertexts would not be considered to be valid. Starting from the second
        polynomial in the current ciphertext, this function returns true if all
        following coefficients are identically zero. Otherwise, returns false.
        */
        inline bool is_transparent() const
        {
            return (!uint64_count() ||
                (size_ < SEAL_CIPHERTEXT_SIZE_MIN) ||
                std::all_of(data(1), data_.cend(), util::is_zero<ct_coeff_type>));
        }

        /**
        Saves the ciphertext to an output stream. The output is in binary format
        and not human-readable. The output stream must have the "binary" flag set.

        @param[in] stream The stream to save the ciphertext to
        @throws std::exception if the ciphertext could not be written to stream
        */
        void save(std::ostream &stream) const;

#ifdef EMSCRIPTEN
        /**
        Saves the ciphertext to a string. The output is in base64 format
        and is human-readable.

        @throws std::exception if the ciphertext could not be written to string
        */
        const std::string SaveToString();

        /**
        Loads a ciphertext from an input string overwriting the current ciphertext.
        The loaded ciphertext is verified to be valid for the given SEALContext.

        @param[in] context The SEALContext
        @param[in] encoded The base64 string to load the ciphertext from
        @throws std::invalid_argument if the context is not set or encryption
        parameters are not valid
        @throws std::exception if a valid ciphertext could not be read from stream
        @throws std::invalid_argument if the loaded ciphertext is invalid for the
        context
        */
        void LoadFromString(std::shared_ptr<SEALContext> context, const std::string &encoded);
#endif

        /**
        Loads a ciphertext from an input stream overwriting the current ciphertext.
        No checking of the validity of the ciphertext data against encryption
        parameters is performed. This function should not be used unless the
        ciphertext comes from a fully trusted source.

        @param[in] stream The stream to load the ciphertext from
        @throws std::exception if a valid ciphertext could not be read from stream
        */
        void unsafe_load(std::istream &stream);

        /**
        Loads a ciphertext from an input stream overwriting the current ciphertext.
        The loaded ciphertext is verified to be valid for the given SEALContext.

        @param[in] context The SEALContext
        @param[in] stream The stream to load the ciphertext from
        @throws std::invalid_argument if the context is not set or encryption
        parameters are not valid
        @throws std::exception if a valid ciphertext could not be read from stream
        @throws std::invalid_argument if the loaded ciphertext is invalid for the
        context
        */
        inline void load(std::shared_ptr<SEALContext> context,
            std::istream &stream)
        {
            Ciphertext new_data(pool());
            new_data.unsafe_load(stream);
            if (!is_valid_for(new_data, std::move(context)))
            {
                throw std::invalid_argument("ciphertext data is invalid");
            }
            std::swap(*this, new_data);
        }

        /**
        Returns whether the ciphertext is in NTT form.
        */
        inline bool is_ntt_form() const noexcept
        {
            return is_ntt_form_;
        }

        /**
        Returns whether the ciphertext is in NTT form.
        */
        inline bool &is_ntt_form() noexcept
        {
            return is_ntt_form_;
        }

        /**
        Returns a reference to parms_id.

        @see EncryptionParameters for more information about parms_id.
        */
        inline auto &parms_id() noexcept
        {
            return parms_id_;
        }

        /**
        Returns a const reference to parms_id.

        @see EncryptionParameters for more information about parms_id.
        */
        inline auto &parms_id() const noexcept
        {
            return parms_id_;
        }

        /**
        Returns a reference to the scale. This is only needed when using the
        CKKS encryption scheme. The user should have little or no reason to ever
        change the scale by hand.
        */
        inline auto &scale() noexcept
        {
            return scale_;
        }

        /**
        Returns a constant reference to the scale. This is only needed when
        using the CKKS encryption scheme.
        */
        inline auto &scale() const noexcept
        {
            return scale_;
        }

        /**
        Returns the currently used MemoryPoolHandle.
        */
        inline MemoryPoolHandle pool() const noexcept
        {
            return data_.pool();
        }

        /**
        Enables access to private members of seal::Ciphertext for .NET wrapper.
        */
        struct CiphertextPrivateHelper;

    private:
        void reserve_internal(size_type size_capacity,
            size_type poly_modulus_degree, size_type coeff_mod_count);

        void resize_internal(size_type size, size_type poly_modulus_degree,
            size_type coeff_mod_count);

        parms_id_type parms_id_ = parms_id_zero;

        bool is_ntt_form_ = false;

        size_type size_ = 0;

        size_type poly_modulus_degree_ = 0;

        size_type coeff_mod_count_ = 0;

        double scale_ = 1.0;

        IntArray<ct_coeff_type> data_;
    };
}<|MERGE_RESOLUTION|>--- conflicted
+++ resolved
@@ -12,14 +12,11 @@
 #include "seal/context.h"
 #include "seal/memorymanager.h"
 #include "seal/intarray.h"
-<<<<<<< HEAD
 #include "seal/valcheck.h"
-=======
 #ifdef EMSCRIPTEN
     #include "seal/base64.h"
     #include <sstream>
 #endif
->>>>>>> c3f90b88
 
 namespace seal
 {
