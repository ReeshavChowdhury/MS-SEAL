--- conflicted
+++ resolved
@@ -15,20 +15,13 @@
 
 // Are intrinsics enabled?
 #ifdef SEAL_USE_INTRIN
-<<<<<<< HEAD
-#ifdef EMSCRIPTEN
+#if defined(__aarch64__)
+#include <arm_neon.h>
+#elif defined(EMSCRIPTEN)
 #include <wasm_simd128.h>
 #else
 #include <x86intrin.h>
 #endif
-=======
-#if defined(__aarch64__)
-#include <arm_neon.h>
-#else
-#include <x86intrin.h>
-#endif
-
->>>>>>> 802f05cb
 
 #ifdef SEAL_USE___BUILTIN_CLZLL
 #define SEAL_MSB_INDEX_UINT64(result, value)                                 \
