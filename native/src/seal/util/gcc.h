// Copyright (c) Microsoft Corporation. All rights reserved.
// Licensed under the MIT license.

#pragma once

#if SEAL_COMPILER == SEAL_COMPILER_GCC

// We require GCC >= 6
#if (__GNUC__ < 6) || not defined(__cplusplus)
#pragma GCC error "SEAL requires __GNUC__ >= 6"
#endif

// Read in config.h
#include "seal/util/config.h"

#if (__GNUC__ == 6) && defined(SEAL_USE_IF_CONSTEXPR)
#pragma GCC error "g++-6 cannot compile Microsoft SEAL as C++17; set CMake build option `SEAL_USE_CXX17' to OFF"
#endif

#define SEAL_FORCE_INLINE __always_inline

// Are intrinsics enabled?
#ifdef SEAL_USE_INTRIN
<<<<<<< HEAD
#ifdef EMSCRIPTEN
#include <wasm_simd128.h>
=======
#if defined(__aarch64__)
#include <arm_neon.h>
>>>>>>> 802f05cb
#else
#include <x86intrin.h>
#endif

#ifdef SEAL_USE___BUILTIN_CLZLL
#define SEAL_MSB_INDEX_UINT64(result, value)                                 \
    {                                                                        \
        *result = 63UL - static_cast<unsigned long>(__builtin_clzll(value)); \
    }
#endif

#ifdef SEAL_USE___INT128
__extension__ typedef __int128 int128_t;
__extension__ typedef unsigned __int128 uint128_t;
#define SEAL_MULTIPLY_UINT64_HW64(operand1, operand2, hw64)                                 \
    do                                                                                      \
    {                                                                                       \
        *hw64 = static_cast<unsigned long long>(                                            \
            ((static_cast<uint128_t>(operand1) * static_cast<uint128_t>(operand2)) >> 64)); \
    } while (false);

#define SEAL_MULTIPLY_UINT64(operand1, operand2, result128)              \
    do                                                                   \
    {                                                                    \
        uint128_t product = static_cast<uint128_t>(operand1) * operand2; \
        result128[0] = static_cast<unsigned long long>(product);         \
        result128[1] = static_cast<unsigned long long>(product >> 64);   \
    } while (false)

#define SEAL_DIVIDE_UINT128_UINT64(numerator, denominator, result)                                 \
    do                                                                                             \
    {                                                                                              \
        uint128_t n, q;                                                                            \
        n = (static_cast<uint128_t>(numerator[1]) << 64) | (static_cast<uint128_t>(numerator[0])); \
        q = n / denominator;                                                                       \
        n -= q * denominator;                                                                      \
        numerator[0] = static_cast<std::uint64_t>(n);                                              \
        numerator[1] = 0;                                                                          \
        result[0] = static_cast<std::uint64_t>(q);                                                 \
        result[1] = static_cast<std::uint64_t>(q >> 64);                                           \
    } while (false)
#endif

// GCC intrinsics for _addcarry_u64 is disabled, for it compiles to slower code than add_uint64_generic.
//#ifdef SEAL_USE__ADDCARRY_U64
//#define SEAL_ADD_CARRY_UINT64(operand1, operand2, carry, result) _addcarry_u64(carry, operand1, operand2, result)
//#endif

#ifdef SEAL_USE__SUBBORROW_U64
#if ((__GNUC__ == 7) && (__GNUC_MINOR__ >= 2)) || (__GNUC__ >= 8)
// The inverted arguments problem was fixed in GCC-7.2
// (https://patchwork.ozlabs.org/patch/784309/)
#define SEAL_SUB_BORROW_UINT64(operand1, operand2, borrow, result) _subborrow_u64(borrow, operand1, operand2, result)
#else
// Warning: Note the inverted order of operand1 and operand2
#define SEAL_SUB_BORROW_UINT64(operand1, operand2, borrow, result) _subborrow_u64(borrow, operand2, operand1, result)
#endif //(__GNUC__ == 7) && (__GNUC_MINOR__ >= 2)
#endif

#endif // SEAL_USE_INTRIN

#endif<|MERGE_RESOLUTION|>--- conflicted
+++ resolved
@@ -21,13 +21,10 @@
 
 // Are intrinsics enabled?
 #ifdef SEAL_USE_INTRIN
-<<<<<<< HEAD
-#ifdef EMSCRIPTEN
-#include <wasm_simd128.h>
-=======
 #if defined(__aarch64__)
 #include <arm_neon.h>
->>>>>>> 802f05cb
+#elif defined(EMSCRIPTEN)
+#include <wasm_simd128.h>
 #else
 #include <x86intrin.h>
 #endif
