// Copyright (c) Microsoft Corporation. All rights reserved.
// Licensed under the MIT license.

#include "seal/randomgen.h"
#include "seal/util/blake2.h"
#include <algorithm>
#include <iostream>
#include <random>
#if SEAL_SYSTEM == SEAL_SYSTEM_WINDOWS
#include <Windows.h>
#include <bcrypt.h>
#endif

using namespace std;

namespace seal
{
    uint64_t random_uint64()
    {
        uint64_t result;
<<<<<<< HEAD
#if defined(__linux__) || (defined(__APPLE__) && defined(__MACH__) || defined(EMSCRIPTEN))
=======
#if SEAL_SYSTEM == SEAL_SYSTEM_UNIX_LIKE
>>>>>>> 5d2382b4
        random_device rd("/dev/urandom");
        result = (static_cast<uint64_t>(rd()) << 32) + static_cast<uint64_t>(rd());
#elif SEAL_SYSTEM == SEAL_SYSTEM_WINDOWS
        if (!BCRYPT_SUCCESS(BCryptGenRandom(
                NULL, reinterpret_cast<unsigned char *>(&result), sizeof(result), BCRYPT_USE_SYSTEM_PREFERRED_RNG)))
        {
            throw runtime_error("BCryptGenRandom failed");
        }
#elif SEAL_SYSTEM == SEAL_SYSTEM_OTHER
#warning "SECURITY WARNING: System detection failed; falling back to a potentially insecure randomness source!"
        random_device rd;
        result = (static_cast<uint64_t>(rd()) << 32) + static_cast<uint64_t>(rd());
#endif
        return result;
    }

    void UniformRandomGenerator::generate(size_t byte_count, SEAL_BYTE *destination)
    {
        lock_guard<mutex> lock(mutex_);
        while (byte_count)
        {
            size_t current_bytes = min(byte_count, static_cast<size_t>(distance(buffer_head_, buffer_end_)));
            copy_n(buffer_head_, current_bytes, destination);
            buffer_head_ += current_bytes;
            destination += current_bytes;
            byte_count -= current_bytes;

            if (buffer_head_ == buffer_end_)
            {
                refill_buffer();
                buffer_head_ = buffer_begin_;
            }
        }
    }

    auto UniformRandomGeneratorFactory::DefaultFactory() -> const shared_ptr<UniformRandomGeneratorFactory>
    {
        static const shared_ptr<UniformRandomGeneratorFactory> default_factory{ new SEAL_DEFAULT_RNG_FACTORY };
        return default_factory;
    }

    void BlakePRNG::refill_buffer()
    {
        // Fill the randomness buffer
        if (blake2xb(
                buffer_begin_, buffer_size_, reinterpret_cast<const SEAL_BYTE *>(&counter_), sizeof(counter_),
                seed_.cbegin(), seed_.size() * sizeof(decltype(seed_)::T)) != 0)
        {
            throw runtime_error("blake2xb failed");
        }
        counter_++;
    }
} // namespace seal<|MERGE_RESOLUTION|>--- conflicted
+++ resolved
@@ -18,11 +18,7 @@
     uint64_t random_uint64()
     {
         uint64_t result;
-<<<<<<< HEAD
-#if defined(__linux__) || (defined(__APPLE__) && defined(__MACH__) || defined(EMSCRIPTEN))
-=======
 #if SEAL_SYSTEM == SEAL_SYSTEM_UNIX_LIKE
->>>>>>> 5d2382b4
         random_device rd("/dev/urandom");
         result = (static_cast<uint64_t>(rd()) << 32) + static_cast<uint64_t>(rd());
 #elif SEAL_SYSTEM == SEAL_SYSTEM_WINDOWS
