--- conflicted
+++ resolved
@@ -332,13 +332,6 @@
         */
         static EncryptionParameters Load(std::istream &stream);
 
-<<<<<<< HEAD
-        /**
-        Enables access to private members of seal::EncryptionParameters for .NET
-        wrapper.
-        */
-        struct EncryptionParametersPrivateHelper;
-=======
 #ifdef EMSCRIPTEN
 
         /**
@@ -361,7 +354,12 @@
         static EncryptionParameters CreateFromString(const std::string &encoded);
 
 #endif
->>>>>>> c3f90b88
+
+        /**
+        Enables access to private members of seal::EncryptionParameters for .NET
+        wrapper.
+        */
+        struct EncryptionParametersPrivateHelper;
 
     private:
         /**
