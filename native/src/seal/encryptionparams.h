--- conflicted
+++ resolved
@@ -13,15 +13,12 @@
 #include "seal/smallmodulus.h"
 #include "seal/util/hash.h"
 #include "seal/memorymanager.h"
-<<<<<<< HEAD
+#include "seal/serialization.h"
+#include "seal/util/ztools.h"
 #ifdef EMSCRIPTEN
     #include "seal/base64.h"
     #include <sstream>
 #endif
-=======
-#include "seal/serialization.h"
-#include "seal/util/ztools.h"
->>>>>>> 6bf1398e
 
 namespace seal
 {
