--- conflicted
+++ resolved
@@ -9,15 +9,12 @@
 #include "seal/util/defines.h"
 #include "seal/util/uintcore.h"
 #include "seal/memorymanager.h"
-<<<<<<< HEAD
+#include "seal/serialization.h"
+#include "seal/util/ztools.h"
 #ifdef EMSCRIPTEN
     #include "seal/base64.h"
     #include <sstream>
 #endif
-=======
-#include "seal/serialization.h"
-#include "seal/util/ztools.h"
->>>>>>> 6bf1398e
 
 namespace seal
 {
@@ -340,76 +337,6 @@
                 stream);
         }
 
-#ifdef EMSCRIPTEN
-        /**
-        Saves the SmallModulus to a string. The full state of the modulus is
-        serialized. The output is in base64 format and is human-readable.
-
-        @param[in] stream The stream to save the SmallModulus to
-        @throws std::exception if the SmallModulus could not be written to string
-        */
-        inline const std::string SaveToString()
-        {
-            std::ostringstream  buffer; // no growth specification necessary
-
-            // Write to the output stream
-            this->save(buffer);
-
-            std::string contents = buffer.str();
-            size_t bufferSize = contents.size();
-
-            std::string encoded = base64_encode(reinterpret_cast<const unsigned char*>(contents.c_str()), contents.length());
-            return encoded;
-        }
-
-
-        /**
-        Creates a SmallModulus from a base64 string.
-
-        @param[in] encoded The base64 string to load the SmallModulus from
-        @throws std::exception if a valid SmallModulus could not be read from string
-        */
-        inline SmallModulus CreateFromString(const std::string &encoded)
-        {
-            std::string decoded = base64_decode(encoded);
-            std::istringstream is(decoded);
-
-            SmallModulus sm;
-            sm.load(is);
-            return sm;
-        }
-
-        /**
-        Loads a SmallModulus from a string representing an uint64 value.
-
-        @param[in] encoded The string (desired uint64) to load into the SmallModulus
-        @throws std::exception if a valid SmallModulus could not be read from string
-        */
-        inline void LoadFromString(const std::string &encoded)
-        {
-            uint64_t value;
-            std::istringstream iss(encoded);
-            iss >> value;
-
-            set_value(value);
-        }
-
-       /**
-       Returns the string representation of a SmallModulus
-       **/
-        inline std::string Value()
-        {
-            uint64_t value;
-            value = this->value();
-            std::ostringstream oss;
-            oss << value;
-
-            std::string intAsString;
-            intAsString = oss.str();
-            return intAsString;
-        }
-#endif
-
         /**
         Saves the SmallModulus to a given memory location. The full state of the
         modulus is serialized. The output is in binary format and not human-readable.
@@ -455,6 +382,76 @@
                 in, size);
         }
 
+#ifdef EMSCRIPTEN
+        /**
+        Saves the SmallModulus to a string. The full state of the modulus is
+        serialized. The output is in base64 format and is human-readable.
+
+        @param[in] stream The stream to save the SmallModulus to
+        @throws std::exception if the SmallModulus could not be written to string
+        */
+        inline const std::string SaveToString()
+        {
+            std::ostringstream  buffer; // no growth specification necessary
+
+            // Write to the output stream
+            this->save(buffer);
+
+            std::string contents = buffer.str();
+            size_t bufferSize = contents.size();
+
+            std::string encoded = base64_encode(reinterpret_cast<const unsigned char*>(contents.c_str()), contents.length());
+            return encoded;
+        }
+
+
+        /**
+        Creates a SmallModulus from a base64 string.
+
+        @param[in] encoded The base64 string to load the SmallModulus from
+        @throws std::exception if a valid SmallModulus could not be read from string
+        */
+        inline SmallModulus CreateFromString(const std::string &encoded)
+        {
+            std::string decoded = base64_decode(encoded);
+            std::istringstream is(decoded);
+
+            SmallModulus sm;
+            sm.load(is);
+            return sm;
+        }
+
+        /**
+        Loads a SmallModulus from a string representing an uint64 value.
+
+        @param[in] encoded The string (desired uint64) to load into the SmallModulus
+        @throws std::exception if a valid SmallModulus could not be read from string
+        */
+        inline void LoadFromString(const std::string &encoded)
+        {
+            uint64_t value;
+            std::istringstream iss(encoded);
+            iss >> value;
+
+            set_value(value);
+        }
+
+       /**
+       Returns the string representation of a SmallModulus
+       **/
+        inline std::string Value()
+        {
+            uint64_t value;
+            value = this->value();
+            std::ostringstream oss;
+            oss << value;
+
+            std::string intAsString;
+            intAsString = oss.str();
+            return intAsString;
+        }
+#endif
+
     private:
         void set_value(std::uint64_t value);
 
