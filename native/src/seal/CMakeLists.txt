--- conflicted
+++ resolved
@@ -51,14 +51,10 @@
         ${CMAKE_CURRENT_LIST_DIR}/serializable.h
         ${CMAKE_CURRENT_LIST_DIR}/serialization.h
         ${CMAKE_CURRENT_LIST_DIR}/valcheck.h
-<<<<<<< HEAD
-
+        ${CMAKE_CURRENT_LIST_DIR}/version.h
+        
         # Emscripten
         ${CMAKE_CURRENT_LIST_DIR}/base64.h
-
-=======
-        ${CMAKE_CURRENT_LIST_DIR}/version.h
->>>>>>> 24bd5893
     DESTINATION
         ${SEAL_INCLUDES_INSTALL_DIR}/seal
 )
