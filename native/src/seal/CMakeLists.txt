--- conflicted
+++ resolved
@@ -1,32 +1,6 @@
 # Copyright (c) Microsoft Corporation. All rights reserved.
 # Licensed under the MIT license.
 
-<<<<<<< HEAD
-target_sources(seal
-    PRIVATE
-        ${CMAKE_CURRENT_LIST_DIR}/batchencoder.cpp
-        ${CMAKE_CURRENT_LIST_DIR}/biguint.cpp
-        ${CMAKE_CURRENT_LIST_DIR}/ciphertext.cpp
-        ${CMAKE_CURRENT_LIST_DIR}/ckks.cpp
-        ${CMAKE_CURRENT_LIST_DIR}/context.cpp
-        ${CMAKE_CURRENT_LIST_DIR}/decryptor.cpp
-        ${CMAKE_CURRENT_LIST_DIR}/intencoder.cpp
-        ${CMAKE_CURRENT_LIST_DIR}/encryptionparams.cpp
-        ${CMAKE_CURRENT_LIST_DIR}/encryptor.cpp
-        ${CMAKE_CURRENT_LIST_DIR}/evaluator.cpp
-        ${CMAKE_CURRENT_LIST_DIR}/keygenerator.cpp
-        ${CMAKE_CURRENT_LIST_DIR}/kswitchkeys.cpp
-        ${CMAKE_CURRENT_LIST_DIR}/memorymanager.cpp
-        ${CMAKE_CURRENT_LIST_DIR}/modulus.cpp
-        ${CMAKE_CURRENT_LIST_DIR}/plaintext.cpp
-        ${CMAKE_CURRENT_LIST_DIR}/randomgen.cpp
-        ${CMAKE_CURRENT_LIST_DIR}/serialization.cpp
-        ${CMAKE_CURRENT_LIST_DIR}/smallmodulus.cpp
-        ${CMAKE_CURRENT_LIST_DIR}/valcheck.cpp
-
-        # Emscripten
-        ${CMAKE_CURRENT_LIST_DIR}/bindings.cpp
-=======
 # Source files in this directory
 target_sources(seal_obj PRIVATE
     ${CMAKE_CURRENT_LIST_DIR}/batchencoder.cpp
@@ -47,7 +21,9 @@
     ${CMAKE_CURRENT_LIST_DIR}/randomgen.cpp
     ${CMAKE_CURRENT_LIST_DIR}/serialization.cpp
     ${CMAKE_CURRENT_LIST_DIR}/valcheck.cpp
->>>>>>> 5d2382b4
+
+    # Emscripten
+    ${CMAKE_CURRENT_LIST_DIR}/bindings.cpp
 )
 
 # Add header files for installation
