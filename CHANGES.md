--- conflicted
+++ resolved
@@ -6,12 +6,12 @@
 
 - Added const overloads of `IntArray::begin` and `IntArray::end`.
 - Added `std::hash` implementation for `EncryptionParameters` (in addition to `parms_id_type`) so it is possible to create e.g. `std::unordered_map` of `EncryptionParameters`.
-<<<<<<< HEAD
 - Added overloads to `Evaluator::add_plain*`, `Evaluator::sub_plain*`, and `Evaluator::multiply_plain*` for plaintext-plaintext computations.
 Most users should probably avoid this functionality; usually it's much more efficient to perform plaintext computations on raw data before encoding. 
 However, since CKKS encoding can be slow, there are a situations where it can be advantageous to instead operate on `Plaintext` objects.
 - Removed `BatchEncoder` API for encoding and decoding `Plaintext` objects inplace.
 This is because a `Plaintext` object with slot-data written into the coefficients is (confusingly) not valid to be used for encryption or unencrypted arithmetic.
+- Added API to `UniformRandomGeneratorFactory` to find whether the factory uses a default seed (absolutely only for debugging purposes!), and to retrieve that seed.
 
 ### Other
 
@@ -23,9 +23,6 @@
 The problem was that the specified PRNG factory was not used to create a PRNG, but instead a fresh (secure) PRNG was always created instead.
 - Fixed a bug where the `parms_id` of a `Plaintext` was not cleared correctly before resizing in `Decryptor::bfv_decrypt`.
 As a result, a plaintext in NTT form could not be used as the destination for decrypting a BFV ciphertext.
-=======
-- Added API to `UniformRandomGeneratorFactory` to find whether the factory uses a default seed (absolutely only for debugging purposes!), and to retrieve that seed.
->>>>>>> 4fd10d1f
 
 ## Version 3.5.5
 
